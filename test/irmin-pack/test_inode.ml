(*
 * Copyright (c) 2018-2021 Tarides <contact@tarides.com>
 *
 * Permission to use, copy, modify, and distribute this software for any
 * purpose with or without fee is hereby granted, provided that the above
 * copyright notice and this permission notice appear in all copies.
 *
 * THE SOFTWARE IS PROVIDED "AS IS" AND THE AUTHOR DISCLAIMS ALL WARRANTIES
 * WITH REGARD TO THIS SOFTWARE INCLUDING ALL IMPLIED WARRANTIES OF
 * MERCHANTABILITY AND FITNESS. IN NO EVENT SHALL THE AUTHOR BE LIABLE FOR
 * ANY SPECIAL, DIRECT, INDIRECT, OR CONSEQUENTIAL DAMAGES OR ANY DAMAGES
 * WHATSOEVER RESULTING FROM LOSS OF USE, DATA OR PROFITS, WHETHER IN AN
 * ACTION OF CONTRACT, NEGLIGENCE OR OTHER TORTIOUS ACTION, ARISING OUT OF
 * OR IN CONNECTION WITH THE USE OR PERFORMANCE OF THIS SOFTWARE.
 *)

open! Import
open Common

let root = Filename.concat "_build" "test-inode"
let src = Logs.Src.create "tests.instances" ~doc:"Tests"

module Log = (val Logs.src_log src : Logs.LOG)

module Conf = struct
  let entries = 2
  let stable_hash = 3
end

let log_size = 1000

module Path = Irmin.Path.String_list
module Metadata = Irmin.Metadata.None
module Node = Irmin.Private.Node.Make (H) (Path) (Metadata)
module Index = Irmin_pack.Index.Make (H)
module Inter = Irmin_pack.Inode.Make_internal (Conf) (H) (Node)
module Inode = Irmin_pack.Inode.Make_persistent (H) (Node) (Inter) (P)

module Context = struct
  type t = {
    index : Index.t;
    store : read Inode.t;
    clone : readonly:bool -> read Inode.t Lwt.t;
  }

  let get_store ?(lru_size = 0) () =
    rm_dir root;
    let index = Index.v ~log_size ~fresh:true root in
    let+ store = Inode.v ~fresh:true ~lru_size ~index root in
    let clone ~readonly =
      Inode.v ~lru_size ~fresh:false ~readonly ~index root
    in

    { index; store; clone }

  let close t =
    Index.close t.index;
    Inode.close t.store
end

type pred = [ `Contents of H.t | `Inode of H.t | `Node of H.t ]
[@@deriving irmin]

let pp_pred = Irmin.Type.pp pred_t

module H_contents =
  Irmin.Hash.Typed
    (H)
    (struct
      type t = string

      let t = Irmin.Type.string
    end)

let normal x = `Contents (x, Metadata.default)
let node x = `Node x
let foo = H_contents.hash "foo"
let bar = H_contents.hash "bar"
let check_hash = Alcotest.check_repr Inode.Val.hash_t
let check_values = Alcotest.check_repr Inode.Val.t

(* Exhaustive inode structure generator *)
module Inode_permutations_generator = struct
  type step = string
  type content = Inode.Val.value
  type inode = Inode.value

  module StepMap = Map.Make (struct
    type t = step

    let compare = compare
  end)

  module StepSet = Set.Make (struct
    type t = Path.step

    let compare = compare
  end)

  module StepSetMap = Map.Make (struct
    type t = StepSet.t

    let compare = StepSet.compare
  end)

  type t = {
    steps : step list;
    content_per_step : content StepMap.t;
    steps_per_tree : StepSet.t list;
    trees : inode list;
    tree_per_steps : inode StepSetMap.t;
  }

  (** [gen_step index_list] uses brute force to generate a step such that
      [Inter.Val.index ~depth:i] maps to the ith index in the [index_list]. *)
  let gen_step : int list -> Path.step =
    let tbl = Hashtbl.create 10 in
    let max_brute_force_iterations = 100 in
    let letters_per_step = (max_brute_force_iterations + 25) / 26 in
    fun indices ->
      let rec aux i =
        if i > max_brute_force_iterations then
          failwith "Could not quickly generate a step"
        else
          let s = Common.random_letters letters_per_step in
          let is_valid =
            indices
            |> List.mapi (fun depth i -> (depth, i))
            |> List.for_all (fun (depth, i) -> Inter.Val.index ~depth s = i)
          in
          if is_valid then s else aux (i + 1)
      in
      match Hashtbl.find_opt tbl indices with
      | Some s -> s
      | None ->
          let s = aux 0 in
          Hashtbl.add tbl indices s;
          s

  (** List all the steps that would fill a tree of depth [maxdepth_of_test]. *)
  let gen_steps entries maxdepth_of_test : step list =
    let ( ** ) a b = float_of_int a ** float_of_int b |> int_of_float in
    List.init (entries ** maxdepth_of_test) (fun i ->
        List.init maxdepth_of_test (fun j ->
            let j = entries ** (maxdepth_of_test - j - 1) in
            (* In the binary case (Conf.entries = 2), [j] is now the mask of the
               bit to look at *)
            i / j mod entries))
    |> List.map gen_step

  let powerset xs =
    List.fold_left
      (fun acc x -> acc @ List.map (fun ys -> x :: ys) acc)
      [ [] ] xs

  let v ~entries ~maxdepth_of_test =
    let ( ** ) a b = float_of_int a ** float_of_int b |> int_of_float in
    let steps = gen_steps entries maxdepth_of_test in
    let content_per_step =
      List.map (fun s -> (s, H_contents.hash s |> normal)) steps
      |> List.to_seq
      |> StepMap.of_seq
    in
    let steps_per_tree : StepSet.t list =
      powerset steps |> List.map List.to_seq |> List.map StepSet.of_seq
    in
    Alcotest.(check int)
      "Size of the powerset"
      (List.length steps_per_tree)
      (2 ** entries ** maxdepth_of_test);
    let trees : Inode.value list =
      List.map
        (fun steps ->
          let steps = StepSet.elements steps in
          let contents =
            List.map (fun s -> StepMap.find s content_per_step) steps
          in
          List.combine steps contents |> Inode.Val.v)
        steps_per_tree
    in
    let tree_per_steps : Inode.value StepSetMap.t =
      List.combine steps_per_tree trees |> List.to_seq |> StepSetMap.of_seq
    in
    { steps; content_per_step; steps_per_tree; trees; tree_per_steps }

  (** [steps t] is a list of length [entries ^ maxdepth_of_test] (8) containing
      the necessary steps to fill a tree of depth equal to [maxdepth_of_test]
      (3). *)
  let steps : t -> step list = fun { steps; _ } -> steps

  let content_of_step : t -> step -> content =
   fun { content_per_step; _ } s -> StepMap.find s content_per_step

  (** [trees t] is a list of length [2 ^ (entries ^ maxdepth_of_test)] (256)
      containing pairs of steps set/inode tree. This list is formed from the
      powerset of [steps t], it contains all the possible structural
      permutations for an inode tree of depth equal to [maxdepth_of_test] and
      width equal to [entries]. *)
  let trees : t -> (StepSet.t * Inode.value) list =
   fun { trees; steps_per_tree; _ } -> List.combine steps_per_tree trees

  (** [tree_of_steps t ss] is the inode tree associated to [ss] in [trees t].

      E.g, [tree_of_steps t StepSet.empty] is the empty inode. *)
  let tree_of_steps : t -> StepSet.t -> Inode.value =
   fun { tree_per_steps; _ } steps -> StepSetMap.find steps tree_per_steps
end

let check_node msg v t =
  let h = Inter.Val.hash v in
  let+ h' = Inode.batch t.Context.store (fun i -> Inode.add i v) in
  check_hash msg h h'

let check_hardcoded_hash msg h v =
  h |> Irmin.Type.of_string Inode.Val.hash_t |> function
  | Error (`Msg str) -> Alcotest.failf "hash of string failed: %s" str
  | Ok hash -> check_hash msg hash (Inter.Val.hash v)

(** Test add values from an empty node. *)
let test_add_values () =
  rm_dir root;
  let* t = Context.get_store () in
  check_node "hash empty node" Inode.Val.empty t >>= fun () ->
  let v1 = Inode.Val.add Inode.Val.empty "x" (normal foo) in
  let v2 = Inode.Val.add v1 "y" (normal bar) in
  check_node "node x+y" v2 t >>= fun () ->
  check_hardcoded_hash "hash v2" "d4b55db5d2d806283766354f0d7597d332156f74" v2;
  let v3 = Inode.Val.v [ ("x", normal foo); ("y", normal bar) ] in
  check_values "add x+y vs v x+y" v2 v3;
  Context.close t

let integrity_check ?(stable = true) v =
  Alcotest.(check bool) "check stable" (Inter.Val.stable v) stable;
  if not (Inter.Val.integrity_check v) then
    Alcotest.failf "node does not satisfy stability invariants %a"
      (Irmin.Type.pp Inode.Val.t)
      v

(** Test add to inodes. *)
let test_add_inodes () =
  rm_dir root;
  let* t = Context.get_store () in
  let v1 = Inode.Val.v [ ("x", normal foo); ("y", normal bar) ] in
  let v2 = Inode.Val.add v1 "z" (normal foo) in
  let v3 =
    Inode.Val.v [ ("x", normal foo); ("z", normal foo); ("y", normal bar) ]
  in
  check_values "add x+y+z vs v x+z+y" v2 v3;
  check_hardcoded_hash "hash v3" "46fe6c68a11a6ecd14cbe2d15519b6e5f3ba2864" v3;
  integrity_check v1;
  integrity_check v2;
  let v4 = Inode.Val.add v2 "a" (normal foo) in
  let v5 =
    Inode.Val.v
      [
        ("x", normal foo);
        ("z", normal foo);
        ("a", normal foo);
        ("y", normal bar);
      ]
  in
  check_values "add x+y+z+a vs v x+z+a+y" v4 v5;
  check_hardcoded_hash "hash v4" "c330c08571d088141dfc82f644bffcfcf6696539" v4;
  integrity_check v4 ~stable:false;
  Context.close t

(** Test remove values on an empty node. *)
let test_remove_values () =
  rm_dir root;
  let* t = Context.get_store () in
  let v1 = Inode.Val.v [ ("x", normal foo); ("y", normal bar) ] in
  let v2 = Inode.Val.remove v1 "y" in
  let v3 = Inode.Val.v [ ("x", normal foo) ] in
  check_values "node x obtained two ways" v2 v3;
  check_hardcoded_hash "hash v2" "a1996f4309ea31cc7ba2d4c81012885aa0e08789" v2;
  let v4 = Inode.Val.remove v2 "x" in
  check_node "remove results in an empty node" Inode.Val.empty t >>= fun () ->
  let v5 = Inode.Val.remove v4 "x" in
  check_values "remove on an already empty node" v4 v5;
  check_hardcoded_hash "hash v4" "5ba93c9db0cff93f52b521d7420e43f6eda2784f" v4;
  Alcotest.(check bool) "v5 is empty" (Inode.Val.is_empty v5) true;
  Context.close t

(** Test remove and add values to go from stable to unstable inodes. *)
let test_remove_inodes () =
  rm_dir root;
  let* t = Context.get_store () in
  let v1 =
    Inode.Val.v [ ("x", normal foo); ("y", normal bar); ("z", normal foo) ]
  in
  check_hardcoded_hash "hash v1" "46fe6c68a11a6ecd14cbe2d15519b6e5f3ba2864" v1;
  let v2 = Inode.Val.remove v1 "x" in
  let v3 = Inode.Val.v [ ("y", normal bar); ("z", normal foo) ] in
  check_values "node y+z obtained two ways" v2 v3;
  check_hardcoded_hash "hash v2" "ea22a2936eed53978bde62f0185cee9d8bbf9489" v2;
  let v4 =
    Inode.Val.v
      [
        ("x", normal foo);
        ("z", normal foo);
        ("a", normal foo);
        ("y", normal bar);
      ]
  in
  let v5 = Inode.Val.remove v4 "a" in
  check_values "node x+y+z obtained two ways" v1 v5;
  integrity_check v1;
  integrity_check v5;
  Context.close t

(** For each of the 256 possible inode trees with [depth <= 3] and
    [width = Conf.entries = 2] built by [Inode.Val.v], assert that
    independently, all the possible [Inode.Val.add]/[Inode.Val.remove]
    operations yield a tree computable by [Inode.Val.v].

    In other words. Let [T] be the set of all possible trees (256). Let [O] be
    the set of unitary [tree -> tree] operations (8). If all the combinations of
    [T] and [O] yield trees in [T] then, by induction, the representation is
    unique.

    Caveats

    If something breaks at [depth > 3 || entries <> 2], this won't be caught
    here.

    If a corrupted tree is constructed using [Elt.decode_bin] and [Val.of_bin],
    this won't be caught here.

    If a corrupted subtree is loaded through the [find] function when an inode
    lazily loads subtrees, this won't be caught here. *)
let test_representation_uniqueness_maxdepth_3 () =
  let module P = Inode_permutations_generator in
  let p = P.v ~entries:Conf.entries ~maxdepth_of_test:3 in
  let f steps tree s =
    (* [steps, tree] is one of the known pair built using [Val.v]. Let's try to
       add or remove [s] from it and see if something breaks. *)
    if P.StepSet.mem s steps then
      let steps' = P.StepSet.remove s steps in
      let tree'_ref = P.tree_of_steps p steps' in
      let tree'_new = Inode.Val.remove tree s in
      check_values
        "The representation of the received tree obtained through [remove] \
         differs from the expected one obtained through [v]."
        tree'_ref tree'_new
    else
      let steps' = P.StepSet.add s steps in
      let c = P.content_of_step p s in
      let tree'_ref = P.tree_of_steps p steps' in
      let tree'_new = Inode.Val.add tree s c in
      check_values
        "The representation of the received tree obtained through [remove] \
         differs from the expected one obtained through [v]."
        tree'_ref tree'_new
  in
  List.iter
    (fun (ss, t) -> List.iter (fun s -> f ss t s) (P.steps p))
    (P.trees p);
  Lwt.return_unit

let test_truncated_inodes () =
  let to_truncated inode =
    let encode, decode =
      let t = Inode.Val.t in
      Irmin.Type.(encode_bin t |> unstage, decode_bin t |> unstage)
    in
    let encode inode =
      let buf = Buffer.create 0 in
      encode inode (Buffer.add_string buf);
      Buffer.contents buf
    in
    let decode str = decode str 0 |> snd in
    inode |> encode |> decode
  in
  let with_failure f =
    Alcotest.check_raises
      "Iteration on that Truncated inode with broken pointers was expected to \
       fail."
      (Failure
         "Impossible to load the subtree on an inode deserialized using Repr") f
  in
  let s00, s01, s11, s10 =
    Inode_permutations_generator.
      ( gen_step [ 0; 0 ],
        gen_step [ 0; 1 ],
        gen_step [ 1; 1 ],
        gen_step [ 1; 0 ] )
  in
  let iter_steps f =
    List.iter (fun step -> f step |> ignore) [ s00; s01; s11; s10 ]
  in
  let iter_steps_with_failure f =
    List.iter
      (fun step -> with_failure (fun () -> f step |> ignore))
      [ s00; s01; s11; s10 ]
  in
  (* v1 is a Truncated inode of tag Values. No pointers. *)
  let v1 =
    Inode.Val.v [ (s00, normal foo); (s10, normal foo) ] |> to_truncated
  in
  Inode.Val.list v1 |> ignore;
  (iter_steps @@ fun step -> Inode.Val.find v1 step);
  (iter_steps @@ fun step -> Inode.Val.add v1 step (normal bar));
  (iter_steps @@ fun step -> Inode.Val.remove v1 step);
  (* v2 is just a Truncated inode of tag Tree. The pointers are built after
     the call to [to_truncated], they are [Intact]. *)
  let v2 = Inode.Val.add v1 s01 (normal foo) in
  Inode.Val.list v2 |> ignore;
  (iter_steps @@ fun step -> Inode.Val.find v1 step);
  (iter_steps @@ fun step -> Inode.Val.add v1 step (normal bar));
  (iter_steps @@ fun step -> Inode.Val.remove v1 step);
  (* v3 is just a Truncated inode of tag Tree. The pointers are built before
     the call to [to_truncated], they are [Broken]. *)
  let v3 =
    Inode.Val.v [ (s00, normal foo); (s10, normal bar); (s01, normal bar) ]
    |> to_truncated
  in
  (with_failure @@ fun () -> Inode.Val.list v3 |> ignore);
  (iter_steps_with_failure @@ fun step -> Inode.Val.find v3 step);
  (iter_steps_with_failure @@ fun step -> Inode.Val.add v3 step (normal bar));
  (iter_steps_with_failure @@ fun step -> Inode.Val.remove v3 step);
  Lwt.return_unit

<<<<<<< HEAD
=======
let test_intermediate_inode_as_root () =
  rm_dir root;
  let* t = Context.get_store () in
  let s000, s001, s010 =
    Inode_permutations_generator.
      (gen_step [ 0; 0; 0 ], gen_step [ 0; 0; 1 ], gen_step [ 0; 1; 0 ])
  in
  let v0 =
    Inode.Val.v [ (s000, normal foo); (s001, normal bar); (s010, normal foo) ]
  in
  let* h_depth0 = Inode.batch t.store @@ fun store -> Inode.add store v0 in
  let (`Inode h_depth1) =
    match Inode.Val.pred v0 with
    | [ (`Inode _ as pred) ] -> pred
    | l ->
        Alcotest.failf
          "Expected one `Inode predecessors, got [%a], a list of length %d."
          Fmt.(list ~sep:(any " ; ") pp_pred)
          l (List.length l)
  in

  (* On inode with depth=0 *)
  let* v =
    Inode.find t.store h_depth0 >|= function
    | None -> Alcotest.fail "Could not fetch inode from backend"
    | Some v -> v
  in
  if Inode.Val.list v |> List.length <> 3 then
    Alcotest.fail "Failed to list entries of loaded inode";
  let _ = Inode.Val.remove v s000 in
  let _ = Inode.Val.add v s000 (normal foo) in
  let* _ = Inode.batch t.store @@ fun store -> Inode.add store v in

  (* On inode with depth=1 *)
  let* v =
    Inode.find t.store h_depth1 >|= function
    | None -> Alcotest.fail "Could not fetch inode from backend"
    | Some v -> v
  in
  if Inode.Val.list v |> List.length <> 3 then
    Alcotest.fail "Failed to list entries of loaded inode";
  let with_exn f =
    Alcotest.check_raises
      "Write-only operation is forbiden on intermediate inode"
      (Failure "Cannot perform operation on non-root inode value.") (fun () ->
        f () |> ignore)
  in
  with_exn (fun () -> Inode.Val.remove v s000);
  with_exn (fun () -> Inode.Val.add v s000 (normal foo));
  let* () =
    Inode.batch t.store (fun store ->
        with_exn (fun () -> Inode.add store v);
        Lwt.return_unit)
  in
  Lwt.return_unit

>>>>>>> 31bda968
let test_concrete_inodes () =
  rm_dir root;
  let* t = Context.get_store () in
  let pp_concrete = Irmin.Type.pp_json ~minify:false Inter.Val.Concrete.t in
  let result_t = Irmin.Type.result Inode.Val.t Inter.Val.Concrete.error_t in
  let testable =
    Alcotest.testable
      (Irmin.Type.pp_json ~minify:false result_t)
      Irmin.Type.(unstage (equal result_t))
  in
  let check v =
    let len = Inter.Val.length v in
    integrity_check ~stable:(len <= Conf.stable_hash) v;
    let c = Inter.Val.to_concrete v in
    let r = Inter.Val.of_concrete c in
    let msg = Fmt.str "%a" pp_concrete c in
    Alcotest.check testable msg (Ok v) r
  in
  let v = Inode.Val.v [ ("a", normal foo) ] in
  check v;
  let v = Inode.Val.v [ ("a", normal foo); ("y", node bar) ] in
  check v;
  let v = Inode.Val.v [ ("x", node foo); ("a", normal foo); ("y", node bar) ] in
  check v;
  let v =
    Inode.Val.v
      [
        ("x", normal foo); ("z", normal foo); ("a", normal foo); ("y", node bar);
      ]
  in
  check v;
  Context.close t

let tests =
  [
    Alcotest.test_case "add values" `Quick (fun () ->
        Lwt_main.run (test_add_values ()));
    Alcotest.test_case "add values to inodes" `Quick (fun () ->
        Lwt_main.run (test_add_inodes ()));
    Alcotest.test_case "remove values" `Quick (fun () ->
        Lwt_main.run (test_remove_values ()));
    Alcotest.test_case "remove inodes" `Quick (fun () ->
        Lwt_main.run (test_remove_inodes ()));
    Alcotest.test_case "test concrete inodes" `Quick (fun () ->
        Lwt_main.run (test_concrete_inodes ()));
    Alcotest.test_case "test representation uniqueness" `Quick (fun () ->
        Lwt_main.run (test_representation_uniqueness_maxdepth_3 ()));
    Alcotest.test_case "test truncated inodes" `Quick (fun () ->
        Lwt_main.run (test_truncated_inodes ()));
    Alcotest.test_case "test intermediate inode as root" `Quick (fun () ->
        Lwt_main.run (test_intermediate_inode_as_root ()));
  ]<|MERGE_RESOLUTION|>--- conflicted
+++ resolved
@@ -420,8 +420,6 @@
   (iter_steps_with_failure @@ fun step -> Inode.Val.remove v3 step);
   Lwt.return_unit
 
-<<<<<<< HEAD
-=======
 let test_intermediate_inode_as_root () =
   rm_dir root;
   let* t = Context.get_store () in
@@ -478,7 +476,6 @@
   in
   Lwt.return_unit
 
->>>>>>> 31bda968
 let test_concrete_inodes () =
   rm_dir root;
   let* t = Context.get_store () in
