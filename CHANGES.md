--- conflicted
+++ resolved
@@ -1,24 +1,21 @@
 ## Unreleased
 
-<<<<<<< HEAD
 ### Fixed
 
 ### Added
 
 ### Changed
+
+- Changed `Store.Tree.{of_hash, shallow}` to take kinded hashes, allowing the
+  creation of unforced contents values.
+
+- Changed `Tree.destruct` to return _lazy_ contents values, which may be forced
+  with `Tree.Contents.force`.
+
 - **irmin-bench**
   - New features in benchmarks for tree operations (#1269, @Ngoguey42)
 
 ### Removed
-=======
-### Changed
-
-- Changed `Store.Tree.{of_hash, shallow}` to take kinded hashes, allowing the
-  creation of unforced contents values.
-
-- Changed `Tree.destruct` to return _lazy_ contents values, which may be forced
-  with `Tree.Contents.force`.
->>>>>>> 80631556
 
 ## 2.4.0 (2021-02-02)
 
