--- conflicted
+++ resolved
@@ -44,11 +44,7 @@
   "fmt"
   "git"             {>= "3.4.0"}
   "git-cohttp-unix" {>= "3.4.0"}
-<<<<<<< HEAD
-  "lwt"
-=======
   "lwt"           {>= "5.3.0"}
->>>>>>> 31bda968
   "irmin-test"    {with-test & = version}
   "alcotest"      {with-test}
 ]
